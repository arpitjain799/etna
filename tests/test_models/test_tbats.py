--- conflicted
+++ resolved
@@ -441,7 +441,6 @@
     np.testing.assert_allclose(y_hat_pred, np.squeeze(y_pred.values))
 
 
-<<<<<<< HEAD
 @pytest.mark.parametrize(
     "estimator",
     (
@@ -486,9 +485,9 @@
 
     with pytest.raises(ValueError, match="To estimate in-sample prediction decomposition use `predict` method."):
         model.forecast_components(df=train)
-=======
+
+
 @pytest.mark.parametrize("model", (BATSModel(), TBATSModel()))
 def test_prediction_decomposition(outliers_tsds, model):
     train, test = outliers_tsds.train_test_split(test_size=10)
-    _test_prediction_decomposition(model=model, train=train, test=test)
->>>>>>> 002f3b7a
+    _test_prediction_decomposition(model=model, train=train, test=test)