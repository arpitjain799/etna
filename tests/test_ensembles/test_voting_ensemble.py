--- conflicted
+++ resolved
@@ -200,15 +200,6 @@
         assert isinstance(df, pd.DataFrame)
 
 
-<<<<<<< HEAD
-def test_save_load(voting_ensemble_pipeline, example_tsds):
-    assert_pipeline_equals_loaded_original(pipeline=voting_ensemble_pipeline, ts=example_tsds)
-
-
-def test_params_to_tune_not_implemented(voting_ensemble_pipeline):
-    with pytest.raises(NotImplementedError, match="VotingEnsemble doesn't support this method"):
-        _ = voting_ensemble_pipeline.params_to_tune()
-=======
 @pytest.mark.parametrize("load_ts", [True, False])
 def test_save_load(load_ts, voting_ensemble_pipeline, example_tsds):
     assert_pipeline_equals_loaded_original(pipeline=voting_ensemble_pipeline, ts=example_tsds, load_ts=load_ts)
@@ -236,4 +227,8 @@
     voting_ensemble_naive.fit(example_tsds)
     with pytest.raises(NotImplementedError, match="Adding target components is not currently implemented!"):
         voting_ensemble_naive.predict(ts=example_tsds, return_components=True)
->>>>>>> 4041a08d
+
+
+def test_params_to_tune_not_implemented(voting_ensemble_pipeline):
+    with pytest.raises(NotImplementedError, match="VotingEnsemble doesn't support this method"):
+        _ = voting_ensemble_pipeline.params_to_tune()