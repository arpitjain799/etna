from copy import deepcopy
from typing import List
from typing import Set
from typing import Tuple
from typing import Union
from unittest.mock import MagicMock

import numpy as np
import pandas as pd
import pytest
from typing_extensions import Literal

from etna.datasets import TSDataset
from etna.ensembles.stacking_ensemble import StackingEnsemble
from etna.metrics import MAE
from etna.pipeline import Pipeline

HORIZON = 7


@pytest.mark.parametrize("input_cv,true_cv", ([(2, 2)]))
def test_cv_pass(naive_pipeline_1: Pipeline, naive_pipeline_2: Pipeline, input_cv, true_cv):
    """Check that StackingEnsemble._validate_cv works correctly in case of valid cv parameter."""
    ensemble = StackingEnsemble(pipelines=[naive_pipeline_1, naive_pipeline_2], n_folds=input_cv)
    assert ensemble.n_folds == true_cv


@pytest.mark.parametrize("input_cv", ([0]))
def test_cv_fail_wrong_number(naive_pipeline_1: Pipeline, naive_pipeline_2: Pipeline, input_cv):
    """Check that StackingEnsemble._validate_cv works correctly in case of wrong number for cv parameter."""
    with pytest.raises(ValueError, match="Folds number should be a positive number, 0 given"):
        _ = StackingEnsemble(pipelines=[naive_pipeline_1, naive_pipeline_2], n_folds=input_cv)


@pytest.mark.parametrize(
    "features_to_use,expected_features",
    (
        (None, None),
        (
            "all",
            {
                "regressor_lag_feature_10",
                "regressor_dateflag_day_number_in_month",
                "regressor_dateflag_day_number_in_week",
                "regressor_dateflag_is_weekend",
            },
        ),
        (
            ["regressor_lag_feature_10", "regressor_dateflag_day_number_in_week"],
            {"regressor_lag_feature_10", "regressor_dateflag_day_number_in_week"},
        ),
    ),
)
def test_features_to_use(
    forecasts_ts: TSDataset,
    naive_featured_pipeline_1,
    naive_featured_pipeline_2,
    features_to_use: Union[None, Literal[all], List[str]],
    expected_features: Set[str],
):
    """Check that StackingEnsemble._get_features_to_use works correctly."""
    ensemble = StackingEnsemble(
        pipelines=[naive_featured_pipeline_1, naive_featured_pipeline_2], features_to_use=features_to_use
    )
    obtained_features = ensemble._filter_features_to_use(forecasts_ts)
    assert obtained_features == expected_features


@pytest.mark.parametrize("features_to_use", (["regressor_lag_feature_10"]))
def test_features_to_use_wrong_format(
    forecasts_ts: TSDataset,
    naive_featured_pipeline_1,
    naive_featured_pipeline_2,
    features_to_use: Union[None, Literal[all], List[str]],
):
    """Check that StackingEnsemble._get_features_to_use raises warning in case of wrong format."""
    ensemble = StackingEnsemble(
        pipelines=[naive_featured_pipeline_1, naive_featured_pipeline_2], features_to_use=features_to_use
    )
    with pytest.warns(UserWarning, match="Feature list is passed in the wrong format."):
        _ = ensemble._filter_features_to_use(forecasts_ts)


@pytest.mark.parametrize("features_to_use", ([["unknown_feature"]]))
def test_features_to_use_not_found(
    forecasts_ts: TSDataset,
    naive_featured_pipeline_1,
    naive_featured_pipeline_2,
    features_to_use: Union[None, Literal[all], List[str]],
):
    """Check that StackingEnsemble._get_features_to_use raises warning in case of unavailable features."""
    ensemble = StackingEnsemble(
        pipelines=[naive_featured_pipeline_1, naive_featured_pipeline_2], features_to_use=features_to_use
    )
    with pytest.warns(UserWarning, match=f"Features {set(features_to_use)} are not found and will be dropped!"):
        _ = ensemble._filter_features_to_use(forecasts_ts)


@pytest.mark.parametrize(
    "features_to_use,expected_features",
    (
        (None, {"regressor_target_0", "regressor_target_1"}),
        (
            "all",
            {
                "regressor_lag_feature_10",
                "regressor_dateflag_day_number_in_month",
                "regressor_dateflag_day_number_in_week",
                "regressor_dateflag_is_weekend",
                "regressor_target_0",
                "regressor_target_1",
            },
        ),
        (
            ["regressor_lag_feature_10", "regressor_dateflag_day_number_in_week", "unknown"],
            {
                "regressor_lag_feature_10",
                "regressor_dateflag_day_number_in_week",
                "regressor_target_0",
                "regressor_target_1",
            },
        ),
    ),
)
def test_make_features(
    example_tsds,
    forecasts_ts,
    targets,
    naive_featured_pipeline_1: Pipeline,
    naive_featured_pipeline_2: Pipeline,
    features_to_use: Union[None, Literal[all], List[str]],
    expected_features: Set[str],
):
    """Check that StackingEnsemble._make_features returns X,y with all the expected columns
    and which are compatible with the sklearn interface.
    """
    ensemble = StackingEnsemble(
        pipelines=[naive_featured_pipeline_1, naive_featured_pipeline_2], features_to_use=features_to_use
    ).fit(example_tsds)
    x, y = ensemble._make_features(forecasts_ts, train=True)
    features = set(x.columns.get_level_values("feature"))
    assert isinstance(x, pd.DataFrame)
    assert isinstance(y, pd.Series)
    assert features == expected_features
    assert (y == targets).all()


@pytest.mark.parametrize(
    "features_to_use,expected_features",
    (
        (None, {"regressor_target_0", "regressor_target_1"}),
        (
            "all",
            {
                "regressor_lag_feature_10",
                "regressor_dateflag_day_number_in_month",
                "regressor_dateflag_day_number_in_week",
                "regressor_dateflag_is_weekend",
                "regressor_target_0",
                "regressor_target_1",
            },
        ),
        (
            ["regressor_lag_feature_10", "regressor_dateflag_day_number_in_week", "unknown"],
            {
                "regressor_lag_feature_10",
                "regressor_dateflag_day_number_in_week",
                "regressor_target_0",
                "regressor_target_1",
            },
        ),
    ),
)
def test_forecast_interface(
    example_tsds,
    naive_featured_pipeline_1: Pipeline,
    naive_featured_pipeline_2: Pipeline,
    features_to_use: Union[None, Literal[all], List[str]],
    expected_features: Set[str],
):
    """Check that StackingEnsemble.forecast returns TSDataset of correct length, containing all the expected columns"""
    ensemble = StackingEnsemble(
        pipelines=[naive_featured_pipeline_1, naive_featured_pipeline_2], features_to_use=features_to_use
    ).fit(example_tsds)
    forecast = ensemble.forecast()
    features = set(forecast.columns.get_level_values("feature")) - {"target"}
    assert isinstance(forecast, TSDataset)
    assert len(forecast.df) == HORIZON
    assert features == expected_features


@pytest.mark.parametrize(
    "features_to_use,expected_features",
    (
        (None, {"regressor_target_0", "regressor_target_1"}),
        (
            "all",
            {
                "regressor_lag_feature_10",
                "regressor_dateflag_day_number_in_month",
                "regressor_dateflag_day_number_in_week",
                "regressor_dateflag_is_weekend",
                "regressor_target_0",
                "regressor_target_1",
            },
        ),
        (
            ["regressor_lag_feature_10", "regressor_dateflag_day_number_in_week", "unknown"],
            {
                "regressor_lag_feature_10",
                "regressor_dateflag_day_number_in_week",
                "regressor_target_0",
                "regressor_target_1",
            },
        ),
    ),
)
def test_predict_interface(
    example_tsds,
    naive_featured_pipeline_1: Pipeline,
    naive_featured_pipeline_2: Pipeline,
    features_to_use: Union[None, Literal[all], List[str]],
    expected_features: Set[str],
):
    """Check that StackingEnsemble.predict returns TSDataset of correct length, containing all the expected columns"""
    ensemble = StackingEnsemble(
        pipelines=[naive_featured_pipeline_1, naive_featured_pipeline_2], features_to_use=features_to_use
    ).fit(example_tsds)
    start_idx = 20
    end_idx = 30
    prediction = ensemble.predict(
        start_timestamp=example_tsds.index[start_idx], end_timestamp=example_tsds.index[end_idx]
    )
    features = set(prediction.columns.get_level_values("feature")) - {"target"}
    assert isinstance(prediction, TSDataset)
    assert len(prediction.df) == end_idx - start_idx + 1
    assert features == expected_features


def test_forecast_prediction_interval_interface(example_tsds, naive_ensemble: StackingEnsemble):
    """Test the forecast interface with prediction intervals."""
    naive_ensemble.fit(example_tsds)
    forecast = naive_ensemble.forecast(prediction_interval=True, quantiles=[0.025, 0.975])
    for segment in forecast.segments:
        segment_slice = forecast[:, segment, :][segment]
        assert {"target_0.025", "target_0.975", "target"}.issubset(segment_slice.columns)
        assert (segment_slice["target_0.975"] - segment_slice["target_0.025"] >= 0).all()


<<<<<<< HEAD
def test_forecast_calls_process_forecasts(example_tsds: TSDataset, naive_ensemble):
    naive_ensemble.fit(ts=example_tsds)
    naive_ensemble._process_forecasts = MagicMock()

    result = naive_ensemble._forecast()

    naive_ensemble._process_forecasts.assert_called_once()
    assert result == naive_ensemble._process_forecasts.return_value


def test_predict_calls_process_forecasts(example_tsds: TSDataset, naive_ensemble):
    naive_ensemble.fit(ts=example_tsds)
    naive_ensemble._process_forecasts = MagicMock()

    result = naive_ensemble._predict(
        start_timestamp=example_tsds.index[20],
        end_timestamp=example_tsds.index[30],
        prediction_interval=False,
        quantiles=(),
    )

    naive_ensemble._process_forecasts.assert_called_once()
    assert result == naive_ensemble._process_forecasts.return_value


def test_forecast_sanity(weekly_period_ts: Tuple["TSDataset", "TSDataset"], naive_ensemble: StackingEnsemble):
    """Check that StackingEnsemble.forecast forecast correct values"""
    train, test = weekly_period_ts
    ensemble = naive_ensemble.fit(train)
    forecast = ensemble.forecast()
    mae = MAE("macro")
    np.allclose(mae(test, forecast), 0)


@pytest.mark.long
=======
@pytest.mark.long_1
>>>>>>> 0b19dff0
def test_multiprocessing_ensembles(
    simple_df: TSDataset,
    catboost_pipeline: Pipeline,
    prophet_pipeline: Pipeline,
    naive_pipeline_1: Pipeline,
    naive_pipeline_2: Pipeline,
):
    """Check that StackingEnsemble works the same in case of multi and single jobs modes."""
    pipelines = [catboost_pipeline, prophet_pipeline, naive_pipeline_1, naive_pipeline_2]
    single_jobs_ensemble = StackingEnsemble(pipelines=deepcopy(pipelines), n_jobs=1)
    multi_jobs_ensemble = StackingEnsemble(pipelines=deepcopy(pipelines), n_jobs=3)

    single_jobs_ensemble.fit(ts=deepcopy(simple_df))
    multi_jobs_ensemble.fit(ts=deepcopy(simple_df))

    single_jobs_forecast = single_jobs_ensemble.forecast()
    multi_jobs_forecast = multi_jobs_ensemble.forecast()

    assert (single_jobs_forecast.df == multi_jobs_forecast.df).all().all()


@pytest.mark.long_1
@pytest.mark.parametrize("n_jobs", (1, 5))
def test_backtest(stacking_ensemble_pipeline: StackingEnsemble, example_tsds: TSDataset, n_jobs: int):
    """Check that backtest works with StackingEnsemble."""
    results = stacking_ensemble_pipeline.backtest(ts=example_tsds, metrics=[MAE()], n_jobs=n_jobs, n_folds=3)
    for df in results:
        assert isinstance(df, pd.DataFrame)


def test_forecast_raise_error_if_not_fitted(naive_ensemble: StackingEnsemble):
    """Test that StackingEnsemble raise error when calling forecast without being fit."""
    with pytest.raises(ValueError, match="StackingEnsemble is not fitted!"):
        _ = naive_ensemble.forecast()<|MERGE_RESOLUTION|>--- conflicted
+++ resolved
@@ -247,7 +247,6 @@
         assert (segment_slice["target_0.975"] - segment_slice["target_0.025"] >= 0).all()
 
 
-<<<<<<< HEAD
 def test_forecast_calls_process_forecasts(example_tsds: TSDataset, naive_ensemble):
     naive_ensemble.fit(ts=example_tsds)
     naive_ensemble._process_forecasts = MagicMock()
@@ -283,9 +282,6 @@
 
 
 @pytest.mark.long
-=======
-@pytest.mark.long_1
->>>>>>> 0b19dff0
 def test_multiprocessing_ensembles(
     simple_df: TSDataset,
     catboost_pipeline: Pipeline,
