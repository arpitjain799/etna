--- conflicted
+++ resolved
@@ -10,18 +10,12 @@
 
 # TODO: Collection of tests to fix in TSDataset 2.0
 collect_ignore = [
-<<<<<<< HEAD
     "test_commands/test_backtest.py",
     "test_commands/test_forecast.py",
     "test_models/nn/test_tft.py",
     "test_models/nn/test_deepar.py",
     "test_models/test_inference.py",
-=======
-    "test_models/nn/test_tft.py",
-    "test_models/nn/test_deepar.py",
-    "test_models/test_inference.py",
     "test_ensembles/test_stacking_ensemble.py",
->>>>>>> 183ae607
 ]
 
 
