--- conflicted
+++ resolved
@@ -8,10 +8,6 @@
 
 from etna.datasets import generate_ar_df
 from etna.datasets.tsdataset import TSDataset
-<<<<<<< HEAD
-from etna.transforms import LagTransform
-=======
->>>>>>> 35f660cf
 from etna.transforms import TimeSeriesImputerTransform
 
 
@@ -463,7 +459,6 @@
         ts_diff_endings.make_future(10)
 
 
-@pytest.mark.xfail(reason="TSDataset 2.0")
 def test_make_future_with_imputer(ts_diff_endings, ts_future):
     imputer = TimeSeriesImputerTransform(in_column="target")
     ts_diff_endings.fit_transform([imputer])
@@ -825,23 +820,6 @@
     assert sorted(regressors) == sorted(expected_regressors)
 
 
-<<<<<<< HEAD
-@pytest.mark.parametrize(
-    "transforms, expected_regressors",
-    (
-        (
-            [LagTransform(in_column="target", lags=[1, 2], out_column="regressor_lag")],
-            ["regressor_1", "regressor_2", "regressor_lag_1", "regressor_lag_2"],
-        ),
-    ),
-)
-def test_update_regressors_with_futuremixin_transform(ts_with_regressors, transforms, expected_regressors):
-    _test_update_regressors_transform(deepcopy(ts_with_regressors), deepcopy(transforms), expected_regressors)
-    _test_update_regressors_fit_transform(deepcopy(ts_with_regressors), deepcopy(transforms), expected_regressors)
-
-
-=======
->>>>>>> 35f660cf
 def test_to_dataset_not_modify_dataframe():
     timestamp = pd.date_range("2021-01-01", "2021-02-01")
     df_original = pd.DataFrame({"timestamp": timestamp, "target": 11, "segment": 1})
