--- conflicted
+++ resolved
@@ -23,11 +23,8 @@
 from etna.transforms import LinearTrendTransform
 from etna.transforms import MeanTransform
 from tests.test_pipeline.utils import assert_pipeline_equals_loaded_original
-<<<<<<< HEAD
 from tests.test_pipeline.utils import assert_pipeline_forecasts_given_ts_with_prediction_intervals
-=======
 from tests.utils import to_be_fixed
->>>>>>> 65aef8ee
 
 
 @pytest.mark.parametrize(
@@ -364,7 +361,6 @@
     assert_pipeline_equals_loaded_original(pipeline=pipeline, ts=product_level_constant_hierarchical_ts)
 
 
-<<<<<<< HEAD
 @pytest.mark.parametrize(
     "reconciliator",
     (
@@ -449,7 +445,8 @@
     assert_pipeline_forecasts_given_ts_with_prediction_intervals(
         pipeline=pipeline, ts=product_level_constant_hierarchical_ts, horizon=horizon, n_folds=2
     )
-=======
+
+
 @to_be_fixed(NotImplementedError, "Adding target components is not currently implemented!")
 def test_forecast_with_return_components(product_level_constant_hierarchical_ts):
     pipeline = HierarchicalPipeline(
@@ -465,5 +462,4 @@
         reconciliator=BottomUpReconciliator(target_level="market", source_level="product"), model=NaiveModel()
     )
     pipeline.fit(product_level_constant_hierarchical_ts)
-    pipeline.raw_forecast(return_components=True)
->>>>>>> 65aef8ee
+    pipeline.raw_forecast(return_components=True)