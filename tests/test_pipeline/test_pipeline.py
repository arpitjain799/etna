from copy import deepcopy
from datetime import datetime
from typing import Dict
from typing import List

import numpy as np
import pandas as pd
import pytest

from etna.datasets import TSDataset
from etna.datasets import generate_ar_df
from etna.metrics import MAE
from etna.metrics import MSE
from etna.metrics import SMAPE
from etna.metrics import Metric
from etna.metrics import MetricAggregationMode
from etna.metrics import Width
from etna.models import CatBoostModelPerSegment
from etna.models import LinearPerSegmentModel
from etna.models import MovingAverageModel
from etna.models import NaiveModel
from etna.models import ProphetModel
from etna.models import SARIMAXModel
from etna.pipeline import FoldMask
from etna.pipeline import Pipeline
from etna.transforms import AddConstTransform
from etna.transforms import DateFlagsTransform
<<<<<<< HEAD
from etna.transforms.utils import TruncateTransform
=======
from etna.transforms import FilterFeaturesTransform
from etna.transforms import LogTransform
>>>>>>> 88f4766d
from tests.utils import DummyMetric

DEFAULT_METRICS = [MAE(mode=MetricAggregationMode.per_segment)]

@pytest.fixture
def range_ts():
    periods = 100
    df = pd.DataFrame(
        {
            "segment": np.zeros(periods),
            "timestamp": pd.date_range(start="1/1/2018", periods=periods),
            "target": np.arange(1, periods + 1),
            "feature": np.arange(-2, periods - 2),
        }
    )
    df = TSDataset.to_dataset(df)
    ts = TSDataset(df, freq="D")
    return ts

@pytest.fixture
def ts_with_feature():
    periods = 100
    df = generate_ar_df(
        start_time="2019-01-01", periods=periods, ar_coef=[1], sigma=1, n_segments=2, random_seed=0, freq="D"
    )
    df_feature = generate_ar_df(
        start_time="2019-01-01", periods=periods, ar_coef=[0.9], sigma=2, n_segments=2, random_seed=42, freq="D"
    )
    df["feature_1"] = df_feature["target"].apply(lambda x: abs(x))
    df = TSDataset.to_dataset(df)
    ts = TSDataset(df, freq="D")
    return ts


@pytest.mark.parametrize("horizon", ([1]))
def test_init_pass(horizon):
    """Check that Pipeline initialization works correctly in case of valid parameters."""
    pipeline = Pipeline(model=LinearPerSegmentModel(), transforms=[], horizon=horizon)
    assert pipeline.horizon == horizon


@pytest.mark.parametrize("horizon", ([-1]))
def test_init_fail(horizon):
    """Check that Pipeline initialization works correctly in case of invalid parameters."""
    with pytest.raises(ValueError, match="At least one point in the future is expected"):
        _ = Pipeline(
            model=LinearPerSegmentModel(),
            transforms=[],
            horizon=horizon,
        )


def test_fit(example_tsds):
    """Test that Pipeline correctly transforms dataset on fit stage."""
    original_ts = deepcopy(example_tsds)
    model = LinearPerSegmentModel()
    transforms = [AddConstTransform(in_column="target", value=10, inplace=True), DateFlagsTransform()]
    pipeline = Pipeline(model=model, transforms=transforms, horizon=5)
    pipeline.fit(example_tsds)
    original_ts.fit_transform(transforms)
    original_ts.inverse_transform()
    assert np.all(original_ts.df.values == pipeline.ts.df.values)


def test_forecast(example_tsds):
    """Test that the forecast from the Pipeline is correct."""
    original_ts = deepcopy(example_tsds)

    model = LinearPerSegmentModel()
    transforms = [AddConstTransform(in_column="target", value=10, inplace=True), DateFlagsTransform()]
    pipeline = Pipeline(model=model, transforms=transforms, horizon=5)
    pipeline.fit(example_tsds)
    forecast_pipeline = pipeline.forecast()

    original_ts.fit_transform(transforms)
    model.fit(original_ts)
    future = original_ts.make_future(5)
    forecast_manual = model.forecast(future)

    assert np.all(forecast_pipeline.df.values == forecast_manual.df.values)


@pytest.mark.parametrize(
    "quantiles,prediction_interval_cv,error_msg",
    (
        [
            ([0.05, 1.5], 2, "Quantile should be a number from"),
            ([0.025, 0.975], 0, "Folds number should be a positive number, 0 given"),
        ]
    ),
)
def test_forecast_prediction_interval_incorrect_parameters(
    example_tsds, catboost_pipeline, quantiles, prediction_interval_cv, error_msg
):
    catboost_pipeline.fit(ts=deepcopy(example_tsds))
    with pytest.raises(ValueError, match=error_msg):
        _ = catboost_pipeline.forecast(quantiles=quantiles, n_folds=prediction_interval_cv)


@pytest.mark.parametrize("model", (ProphetModel(), SARIMAXModel()))
def test_forecast_prediction_interval_builtin(example_tsds, model):
    """Test that forecast method uses built-in prediction intervals for the listed models."""
    np.random.seed(1234)
    pipeline = Pipeline(model=model, transforms=[], horizon=5)
    pipeline.fit(example_tsds)
    forecast_pipeline = pipeline.forecast(prediction_interval=True)

    np.random.seed(1234)
    model = model.fit(example_tsds)
    future = example_tsds.make_future(5)
    forecast_model = model.forecast(ts=future, prediction_interval=True)

    assert forecast_model.df.equals(forecast_pipeline.df)


@pytest.mark.parametrize("model", (MovingAverageModel(), LinearPerSegmentModel()))
def test_forecast_prediction_interval_interface(example_tsds, model):
    """Test the forecast interface for the models without built-in prediction intervals."""
    pipeline = Pipeline(model=model, transforms=[DateFlagsTransform()], horizon=5)
    pipeline.fit(example_tsds)
    forecast = pipeline.forecast(prediction_interval=True, quantiles=[0.025, 0.975])
    for segment in forecast.segments:
        segment_slice = forecast[:, segment, :][segment]
        assert {"target_0.025", "target_0.975", "target"}.issubset(segment_slice.columns)
        assert (segment_slice["target_0.975"] - segment_slice["target_0.025"] >= 0).all()


def test_forecast_prediction_interval(splited_piecewise_constant_ts):
    """Test that the prediction interval for piecewise-constant dataset is correct."""
    train, test = splited_piecewise_constant_ts
    pipeline = Pipeline(model=NaiveModel(lag=1), transforms=[], horizon=5)
    pipeline.fit(train)
    forecast = pipeline.forecast(prediction_interval=True)
    assert np.allclose(forecast.df.values, test.df.values)


@pytest.mark.parametrize("quantiles_narrow,quantiles_wide", ([([0.2, 0.8], [0.025, 0.975])]))
def test_forecast_prediction_interval_size(example_tsds, quantiles_narrow, quantiles_wide):
    """Test that narrow quantile levels gives more narrow interval than wide quantile levels."""
    pipeline = Pipeline(model=MovingAverageModel(), transforms=[], horizon=5)
    pipeline.fit(example_tsds)
    forecast = pipeline.forecast(prediction_interval=True, quantiles=quantiles_narrow)
    narrow_interval_length = (
        forecast[:, :, f"target_{quantiles_narrow[1]}"].values - forecast[:, :, f"target_{quantiles_narrow[0]}"].values
    )

    pipeline = Pipeline(model=MovingAverageModel(), transforms=[], horizon=5)
    pipeline.fit(example_tsds)
    forecast = pipeline.forecast(prediction_interval=True, quantiles=quantiles_wide)
    wide_interval_length = (
        forecast[:, :, f"target_{quantiles_wide[1]}"].values - forecast[:, :, f"target_{quantiles_wide[0]}"].values
    )

    assert (narrow_interval_length <= wide_interval_length).all()


def test_forecast_prediction_interval_noise(constant_ts, constant_noisy_ts):
    """Test that prediction interval for noisy dataset is wider then for the dataset without noise."""
    pipeline = Pipeline(model=MovingAverageModel(), transforms=[], horizon=5)
    pipeline.fit(constant_ts)
    forecast = pipeline.forecast(prediction_interval=True, quantiles=[0.025, 0.975])
    constant_interval_length = forecast[:, :, "target_0.975"].values - forecast[:, :, "target_0.025"].values

    pipeline = Pipeline(model=MovingAverageModel(), transforms=[], horizon=5)
    pipeline.fit(constant_noisy_ts)
    forecast = pipeline.forecast(prediction_interval=True)
    noisy_interval_length = forecast[:, :, "target_0.975"].values - forecast[:, :, "target_0.025"].values

    assert (constant_interval_length <= noisy_interval_length).all()


@pytest.mark.parametrize("n_folds", (0, -1))
def test_invalid_n_folds(catboost_pipeline: Pipeline, n_folds: int, example_tsdf: TSDataset):
    """Test Pipeline.backtest behavior in case of invalid n_folds."""
    with pytest.raises(ValueError):
        _ = catboost_pipeline.backtest(ts=example_tsdf, metrics=DEFAULT_METRICS, n_folds=n_folds)


def test_validate_backtest_dataset(catboost_pipeline_big: Pipeline, imbalanced_tsdf: TSDataset):
    """Test Pipeline.backtest behavior in case of small dataframe that
    can't be divided to required number of splits.
    """
    with pytest.raises(ValueError):
        _ = catboost_pipeline_big.backtest(ts=imbalanced_tsdf, n_folds=3, metrics=DEFAULT_METRICS)


@pytest.mark.parametrize("metrics", ([], [MAE(mode=MetricAggregationMode.macro)]))
def test_invalid_backtest_metrics(catboost_pipeline: Pipeline, metrics: List[Metric], example_tsdf: TSDataset):
    """Test Pipeline.backtest behavior in case of invalid metrics."""
    with pytest.raises(ValueError):
        _ = catboost_pipeline.backtest(ts=example_tsdf, metrics=metrics, n_folds=2)


def test_generate_expandable_timeranges_days():
    """Test train-test timeranges generation in expand mode with daily freq"""
    df = pd.DataFrame({"timestamp": pd.date_range("2021-01-01", "2021-04-01")})
    df["segment"] = "seg"
    df["target"] = 1
    df = df.pivot(index="timestamp", columns="segment").reorder_levels([1, 0], axis=1).sort_index(axis=1)
    df.columns.names = ["segment", "feature"]
    ts = TSDataset(df, freq="D")

    true_borders = (
        (("2021-01-01", "2021-02-24"), ("2021-02-25", "2021-03-08")),
        (("2021-01-01", "2021-03-08"), ("2021-03-09", "2021-03-20")),
        (("2021-01-01", "2021-03-20"), ("2021-03-21", "2021-04-01")),
    )
    masks = Pipeline._generate_masks_from_n_folds(ts=ts, n_folds=3, horizon=12, mode="expand")
    for i, stage_dfs in enumerate(Pipeline._generate_folds_datasets(ts, masks=masks, horizon=12)):
        for stage_df, borders in zip(stage_dfs, true_borders[i]):
            assert stage_df.index.min() == datetime.strptime(borders[0], "%Y-%m-%d").date()
            assert stage_df.index.max() == datetime.strptime(borders[1], "%Y-%m-%d").date()


def test_generate_expandable_timeranges_hours():
    """Test train-test timeranges generation in expand mode with hour freq"""
    df = pd.DataFrame({"timestamp": pd.date_range("2020-01-01", "2020-02-01", freq="H")})
    df["segment"] = "seg"
    df["target"] = 1
    df = df.pivot(index="timestamp", columns="segment").reorder_levels([1, 0], axis=1).sort_index(axis=1)
    df.columns.names = ["segment", "feature"]
    ts = TSDataset(df, freq="H")

    true_borders = (
        (("2020-01-01 00:00:00", "2020-01-30 12:00:00"), ("2020-01-30 13:00:00", "2020-01-31 00:00:00")),
        (("2020-01-01 00:00:00", "2020-01-31 00:00:00"), ("2020-01-31 01:00:00", "2020-01-31 12:00:00")),
        (("2020-01-01 00:00:00", "2020-01-31 12:00:00"), ("2020-01-31 13:00:00", "2020-02-01 00:00:00")),
    )
    masks = Pipeline._generate_masks_from_n_folds(ts=ts, n_folds=3, horizon=12, mode="expand")
    for i, stage_dfs in enumerate(Pipeline._generate_folds_datasets(ts, horizon=12, masks=masks)):
        for stage_df, borders in zip(stage_dfs, true_borders[i]):
            assert stage_df.index.min() == datetime.strptime(borders[0], "%Y-%m-%d %H:%M:%S").date()
            assert stage_df.index.max() == datetime.strptime(borders[1], "%Y-%m-%d %H:%M:%S").date()


def test_generate_constant_timeranges_days():
    """Test train-test timeranges generation with constant mode with daily freq"""
    df = pd.DataFrame({"timestamp": pd.date_range("2021-01-01", "2021-04-01")})
    df["segment"] = "seg"
    df["target"] = 1
    df = df.pivot(index="timestamp", columns="segment").reorder_levels([1, 0], axis=1).sort_index(axis=1)
    df.columns.names = ["segment", "feature"]
    ts = TSDataset(df, freq="D")

    true_borders = (
        (("2021-01-01", "2021-02-24"), ("2021-02-25", "2021-03-08")),
        (("2021-01-13", "2021-03-08"), ("2021-03-09", "2021-03-20")),
        (("2021-01-25", "2021-03-20"), ("2021-03-21", "2021-04-01")),
    )
    masks = Pipeline._generate_masks_from_n_folds(ts=ts, n_folds=3, horizon=12, mode="constant")
    for i, stage_dfs in enumerate(Pipeline._generate_folds_datasets(ts, horizon=12, masks=masks)):
        for stage_df, borders in zip(stage_dfs, true_borders[i]):
            assert stage_df.index.min() == datetime.strptime(borders[0], "%Y-%m-%d").date()
            assert stage_df.index.max() == datetime.strptime(borders[1], "%Y-%m-%d").date()


def test_generate_constant_timeranges_hours():
    """Test train-test timeranges generation with constant mode with hours freq"""
    df = pd.DataFrame({"timestamp": pd.date_range("2020-01-01", "2020-02-01", freq="H")})
    df["segment"] = "seg"
    df["target"] = 1
    df = df.pivot(index="timestamp", columns="segment").reorder_levels([1, 0], axis=1).sort_index(axis=1)
    df.columns.names = ["segment", "feature"]
    ts = TSDataset(df, freq="H")
    true_borders = (
        (("2020-01-01 00:00:00", "2020-01-30 12:00:00"), ("2020-01-30 13:00:00", "2020-01-31 00:00:00")),
        (("2020-01-01 12:00:00", "2020-01-31 00:00:00"), ("2020-01-31 01:00:00", "2020-01-31 12:00:00")),
        (("2020-01-02 00:00:00", "2020-01-31 12:00:00"), ("2020-01-31 13:00:00", "2020-02-01 00:00:00")),
    )
    masks = Pipeline._generate_masks_from_n_folds(ts=ts, n_folds=3, horizon=12, mode="constant")
    for i, stage_dfs in enumerate(Pipeline._generate_folds_datasets(ts, horizon=12, masks=masks)):
        for stage_df, borders in zip(stage_dfs, true_borders[i]):
            assert stage_df.index.min() == datetime.strptime(borders[0], "%Y-%m-%d %H:%M:%S").date()
            assert stage_df.index.max() == datetime.strptime(borders[1], "%Y-%m-%d %H:%M:%S").date()


@pytest.mark.parametrize(
    "aggregate_metrics,expected_columns",
    (
        (
            False,
            ["fold_number", "MAE", "MSE", "segment", "SMAPE", DummyMetric("per-segment", alpha=0.0).__repr__()],
        ),
        (
            True,
            ["MAE", "MSE", "segment", "SMAPE", DummyMetric("per-segment", alpha=0.0).__repr__()],
        ),
    ),
)
def test_get_metrics_interface(
    catboost_pipeline: Pipeline, aggregate_metrics: bool, expected_columns: List[str], big_daily_example_tsdf: TSDataset
):
    """Check that Pipeline.backtest returns metrics in correct format."""
    metrics_df, _, _ = catboost_pipeline.backtest(
        ts=big_daily_example_tsdf,
        aggregate_metrics=aggregate_metrics,
        metrics=[MAE("per-segment"), MSE("per-segment"), SMAPE("per-segment"), DummyMetric("per-segment", alpha=0.0)],
    )
    assert sorted(expected_columns) == sorted(metrics_df.columns)


def test_get_forecasts_interface_daily(catboost_pipeline: Pipeline, big_daily_example_tsdf: TSDataset):
    """Check that Pipeline.backtest returns forecasts in correct format."""
    _, forecast, _ = catboost_pipeline.backtest(ts=big_daily_example_tsdf, metrics=DEFAULT_METRICS)
    expected_columns = sorted(
        ["regressor_lag_feature_10", "regressor_lag_feature_11", "regressor_lag_feature_12", "fold_number", "target"]
    )
    assert expected_columns == sorted(set(forecast.columns.get_level_values("feature")))


def test_get_forecasts_interface_hours(catboost_pipeline: Pipeline, example_tsdf: TSDataset):
    """Check that Pipeline.backtest returns forecasts in correct format with non-daily seasonality."""
    _, forecast, _ = catboost_pipeline.backtest(ts=example_tsdf, metrics=DEFAULT_METRICS)
    expected_columns = sorted(
        ["regressor_lag_feature_10", "regressor_lag_feature_11", "regressor_lag_feature_12", "fold_number", "target"]
    )
    assert expected_columns == sorted(set(forecast.columns.get_level_values("feature")))


def test_get_fold_info_interface_daily(catboost_pipeline: Pipeline, big_daily_example_tsdf: TSDataset):
    """Check that Pipeline.backtest returns info dataframe in correct format."""
    _, _, info_df = catboost_pipeline.backtest(ts=big_daily_example_tsdf, metrics=DEFAULT_METRICS)
    expected_columns = ["fold_number", "test_end_time", "test_start_time", "train_end_time", "train_start_time"]
    assert expected_columns == sorted(info_df.columns)


def test_get_fold_info_interface_hours(catboost_pipeline: Pipeline, example_tsdf: TSDataset):
    """Check that Pipeline.backtest returns info dataframe in correct format with non-daily seasonality."""
    _, _, info_df = catboost_pipeline.backtest(ts=example_tsdf, metrics=DEFAULT_METRICS)
    expected_columns = ["fold_number", "test_end_time", "test_start_time", "train_end_time", "train_start_time"]
    assert expected_columns == sorted(info_df.columns)


@pytest.mark.long
def test_backtest_with_n_jobs(catboost_pipeline: Pipeline, big_example_tsdf: TSDataset):
    """Check that Pipeline.backtest gives the same results in case of single and multiple jobs modes."""
    ts1 = deepcopy(big_example_tsdf)
    ts2 = deepcopy(big_example_tsdf)
    pipeline_1 = deepcopy(catboost_pipeline)
    pipeline_2 = deepcopy(catboost_pipeline)
    _, forecast_1, _ = pipeline_1.backtest(ts=ts1, n_jobs=1, metrics=DEFAULT_METRICS)
    _, forecast_2, _ = pipeline_2.backtest(ts=ts2, n_jobs=3, metrics=DEFAULT_METRICS)
    assert (forecast_1 == forecast_2).all().all()


def test_backtest_forecasts_sanity(step_ts: TSDataset):
    """Check that Pipeline.backtest gives correct forecasts according to the simple case."""
    ts, expected_metrics_df, expected_forecast_df = step_ts
    pipeline = Pipeline(model=NaiveModel(), horizon=5)
    metrics_df, forecast_df, _ = pipeline.backtest(ts, metrics=[MAE()], n_folds=3)

    assert np.all(metrics_df.reset_index(drop=True) == expected_metrics_df)
    assert np.all(forecast_df == expected_forecast_df)


def test_forecast_raise_error_if_not_fitted():
    """Test that Pipeline raise error when calling forecast without being fit."""
    pipeline = Pipeline(model=NaiveModel(), horizon=5)
    with pytest.raises(ValueError, match="Pipeline is not fitted!"):
        _ = pipeline.forecast()


def test_forecast_pipeline_with_nan_at_the_end(df_with_nans_in_tails):
    """Test that Pipeline can forecast with datasets with nans at the end."""

    pipeline = Pipeline(model=NaiveModel(), horizon=5)
    pipeline.fit(TSDataset(df_with_nans_in_tails, freq="1H"))
    forecast = pipeline.forecast()
    assert len(forecast.df) == 5


@pytest.mark.parametrize(
    "n_folds, mode, expected_masks",
    (
        (
            2,
            "expand",
            [
                FoldMask(
                    first_train_timestamp="2020-01-01",
                    last_train_timestamp="2020-04-03",
                    target_timestamps=["2020-04-04", "2020-04-05", "2020-04-06"],
                ),
                FoldMask(
                    first_train_timestamp="2020-01-01",
                    last_train_timestamp="2020-04-06",
                    target_timestamps=["2020-04-07", "2020-04-08", "2020-04-09"],
                ),
            ],
        ),
        (
            2,
            "constant",
            [
                FoldMask(
                    first_train_timestamp="2020-01-01",
                    last_train_timestamp="2020-04-03",
                    target_timestamps=["2020-04-04", "2020-04-05", "2020-04-06"],
                ),
                FoldMask(
                    first_train_timestamp="2020-01-04",
                    last_train_timestamp="2020-04-06",
                    target_timestamps=["2020-04-07", "2020-04-08", "2020-04-09"],
                ),
            ],
        ),
    ),
)
def test_generate_masks_from_n_folds(example_tsds: TSDataset, n_folds, mode, expected_masks):
    masks = Pipeline._generate_masks_from_n_folds(ts=example_tsds, n_folds=n_folds, horizon=3, mode=mode)
    for mask, expected_mask in zip(masks, expected_masks):
        assert mask.first_train_timestamp == expected_mask.first_train_timestamp
        assert mask.last_train_timestamp == expected_mask.last_train_timestamp
        assert mask.target_timestamps == expected_mask.target_timestamps


@pytest.mark.parametrize(
    "mask", (FoldMask("2020-01-01", "2020-01-02", ["2020-01-03"]), FoldMask("2020-01-03", "2020-01-05", ["2020-01-06"]))
)
@pytest.mark.parametrize(
    "ts_name", ["simple_ts", "simple_ts_starting_with_nans_one_segment", "simple_ts_starting_with_nans_all_segments"]
)
def test_generate_folds_datasets(ts_name, mask, request):
    """Check _generate_folds_datasets for correct work."""
    ts = request.getfixturevalue(ts_name)
    pipeline = Pipeline(model=NaiveModel(lag=7))
    mask = pipeline._prepare_fold_masks(ts=ts, masks=[mask], mode="constant")[0]
    train, test = list(pipeline._generate_folds_datasets(ts, [mask], 4))[0]
    assert train.index.min() == np.datetime64(mask.first_train_timestamp)
    assert train.index.max() == np.datetime64(mask.last_train_timestamp)
    assert test.index.min() == np.datetime64(mask.last_train_timestamp) + np.timedelta64(1, "D")
    assert test.index.max() == np.datetime64(mask.last_train_timestamp) + np.timedelta64(4, "D")


@pytest.mark.parametrize(
    "mask", (FoldMask(None, "2020-01-02", ["2020-01-03"]), FoldMask(None, "2020-01-05", ["2020-01-06"]))
)
@pytest.mark.parametrize(
    "ts_name", ["simple_ts", "simple_ts_starting_with_nans_one_segment", "simple_ts_starting_with_nans_all_segments"]
)
def test_generate_folds_datasets_without_first_date(ts_name, mask, request):
    """Check _generate_folds_datasets for correct work without first date."""
    ts = request.getfixturevalue(ts_name)
    pipeline = Pipeline(model=NaiveModel(lag=7))
    mask = pipeline._prepare_fold_masks(ts=ts, masks=[mask], mode="constant")[0]
    train, test = list(pipeline._generate_folds_datasets(ts, [mask], 4))[0]
    assert train.index.min() == np.datetime64(ts.index.min())
    assert train.index.max() == np.datetime64(mask.last_train_timestamp)
    assert test.index.min() == np.datetime64(mask.last_train_timestamp) + np.timedelta64(1, "D")
    assert test.index.max() == np.datetime64(mask.last_train_timestamp) + np.timedelta64(4, "D")


@pytest.mark.parametrize(
    "mask,expected",
    (
        (FoldMask("2020-01-01", "2020-01-07", ["2020-01-10"]), {"segment_0": 0, "segment_1": 11}),
        (FoldMask("2020-01-01", "2020-01-07", ["2020-01-08", "2020-01-11"]), {"segment_0": 95.5, "segment_1": 5}),
    ),
)
def test_run_fold(ts_run_fold: TSDataset, mask: FoldMask, expected: Dict[str, List[float]]):
    train, test = ts_run_fold.train_test_split(
        train_start=mask.first_train_timestamp, train_end=mask.last_train_timestamp
    )

    pipeline = Pipeline(model=NaiveModel(lag=5), transforms=[], horizon=4)
    fold = pipeline._run_fold(train, test, 1, mask, [MAE()], forecast_params=dict())
    for seg in fold["metrics"]["MAE"].keys():
        assert fold["metrics"]["MAE"][seg] == expected[seg]


@pytest.mark.parametrize(
    "lag,expected", ((5, {"segment_0": 76.923077, "segment_1": 90.909091}), (6, {"segment_0": 100, "segment_1": 120}))
)
def test_backtest_one_point(simple_ts: TSDataset, lag: int, expected: Dict[str, List[float]]):
    mask = FoldMask(
        simple_ts.index.min(),
        simple_ts.index.min() + np.timedelta64(6, "D"),
        [simple_ts.index.min() + np.timedelta64(8, "D")],
    )
    pipeline = Pipeline(model=NaiveModel(lag=lag), transforms=[], horizon=2)
    metrics_df, _, _ = pipeline.backtest(ts=simple_ts, metrics=[SMAPE()], n_folds=[mask], aggregate_metrics=True)
    metrics = dict(metrics_df.values)
    for segment in expected.keys():
        assert segment in metrics.keys()
        np.testing.assert_array_almost_equal(expected[segment], metrics[segment])


@pytest.mark.parametrize(
    "lag,expected", ((4, {"segment_0": 0, "segment_1": 0}), (7, {"segment_0": 0, "segment_1": 0.5}))
)
def test_backtest_two_points(masked_ts: TSDataset, lag: int, expected: Dict[str, List[float]]):
    mask = FoldMask(
        masked_ts.index.min(),
        masked_ts.index.min() + np.timedelta64(6, "D"),
        [masked_ts.index.min() + np.timedelta64(9, "D"), masked_ts.index.min() + np.timedelta64(10, "D")],
    )
    pipeline = Pipeline(model=NaiveModel(lag=lag), transforms=[], horizon=4)
    metrics_df, _, _ = pipeline.backtest(ts=masked_ts, metrics=[MAE()], n_folds=[mask], aggregate_metrics=True)
    metrics = dict(metrics_df.values)
    for segment in expected.keys():
        assert segment in metrics.keys()
        np.testing.assert_array_almost_equal(expected[segment], metrics[segment])


def test_sanity_backtest_naive_with_intervals(weekly_period_ts):
    train_ts, _ = weekly_period_ts
    quantiles = (0.01, 0.99)
    pipeline = Pipeline(model=NaiveModel(), horizon=5)
    _, forecast_df, _ = pipeline.backtest(
        ts=train_ts,
        metrics=[MAE(), Width(quantiles=quantiles)],
        forecast_params={"quantiles": quantiles, "prediction_interval": True},
    )
    features = forecast_df.columns.get_level_values(1)
    assert f"target_{quantiles[0]}" in features
    assert f"target_{quantiles[1]}" in features

<<<<<<< HEAD
def test_backtest_truncated_transform(range_ts):
    ts = range_ts

    pipeline = Pipeline(
        model=CatBoostModelPerSegment(),
        transforms=[
            TruncateTransform(in_column="target", mask_column="feature", segments_to_truncate=[-2, -1, 0]),
        ],
        horizon=10,
    )
    pipeline.backtest(ts=ts, metrics=[MAE()], aggregate_metrics=True)
=======

def test_backtest_pass_with_filter_transform(ts_with_feature):
    ts = ts_with_feature

    pipeline = Pipeline(
        model=ProphetModel(),
        transforms=[
            LogTransform(in_column="feature_1"),
            FilterFeaturesTransform(exclude=["feature_1"], return_features=True),
        ],
        horizon=10,
    )
    pipeline.backtest(ts=ts, metrics=[MAE()], aggregate_metrics=True)


@pytest.mark.parametrize(
    "ts_name", ["simple_ts_starting_with_nans_one_segment", "simple_ts_starting_with_nans_all_segments"]
)
def test_backtest_nans_at_beginning(ts_name, request):
    ts = request.getfixturevalue(ts_name)
    pipeline = Pipeline(model=NaiveModel(), horizon=2)
    _ = pipeline.backtest(
        ts=ts,
        metrics=[MAE()],
        n_folds=2,
    )


@pytest.mark.parametrize(
    "ts_name", ["simple_ts_starting_with_nans_one_segment", "simple_ts_starting_with_nans_all_segments"]
)
def test_backtest_nans_at_beginning_with_mask(ts_name, request):
    ts = request.getfixturevalue(ts_name)
    mask = FoldMask(
        ts.index.min(),
        ts.index.min() + np.timedelta64(5, "D"),
        [ts.index.min() + np.timedelta64(6, "D"), ts.index.min() + np.timedelta64(8, "D")],
    )
    pipeline = Pipeline(model=NaiveModel(), horizon=3)
    _ = pipeline.backtest(
        ts=ts,
        metrics=[MAE()],
        n_folds=[mask],
    )
>>>>>>> 88f4766d
<|MERGE_RESOLUTION|>--- conflicted
+++ resolved
@@ -25,12 +25,9 @@
 from etna.pipeline import Pipeline
 from etna.transforms import AddConstTransform
 from etna.transforms import DateFlagsTransform
-<<<<<<< HEAD
 from etna.transforms.utils import TruncateTransform
-=======
 from etna.transforms import FilterFeaturesTransform
 from etna.transforms import LogTransform
->>>>>>> 88f4766d
 from tests.utils import DummyMetric
 
 DEFAULT_METRICS = [MAE(mode=MetricAggregationMode.per_segment)]
@@ -548,7 +545,6 @@
     assert f"target_{quantiles[0]}" in features
     assert f"target_{quantiles[1]}" in features
 
-<<<<<<< HEAD
 def test_backtest_truncated_transform(range_ts):
     ts = range_ts
 
@@ -560,7 +556,7 @@
         horizon=10,
     )
     pipeline.backtest(ts=ts, metrics=[MAE()], aggregate_metrics=True)
-=======
+
 
 def test_backtest_pass_with_filter_transform(ts_with_feature):
     ts = ts_with_feature
@@ -604,5 +600,4 @@
         ts=ts,
         metrics=[MAE()],
         n_folds=[mask],
-    )
->>>>>>> 88f4766d
+    )