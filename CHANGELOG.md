--- conflicted
+++ resolved
@@ -22,11 +22,7 @@
 - 
 - 
 - Add parameters `start`, `end` to some eda methods ([#665](https://github.com/tinkoff-ai/etna/pull/665))
-<<<<<<< HEAD
-- 
-=======
 - Add BATS and TBATS model adapters ([#678](https://github.com/tinkoff-ai/etna/pull/734))
->>>>>>> 4fa63bcb
 - 
 ### Changed
 -
