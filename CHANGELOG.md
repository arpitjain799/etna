--- conflicted
+++ resolved
@@ -7,24 +7,22 @@
 
 ## Unreleased
 ### Added
-<<<<<<< HEAD
-- `RMSE` metric & `rmse` functional metric ([#1051](https://github.com/tinkoff-ai/etna/pull/1051))
-- `MaxDeviation` metric & `max_deviation` functional metric ([#1061](https://github.com/tinkoff-ai/etna/pull/1061))
-- Add saving/loading for transforms, models, pipelines, ensembles; tutorial for saving/loading ([#1068](https://github.com/tinkoff-ai/etna/pull/1068))
--
--
 - Add `refit` parameter into `backtest` ([#1159](https://github.com/tinkoff-ai/etna/pull/1159))
 - Add `stride` parameter into `backtest` ([#1165](https://github.com/tinkoff-ai/etna/pull/1165))
 - Add optional parameter `ts` into `forecast` method of pipelines ([#1071](https://github.com/tinkoff-ai/etna/pull/1071))
 - Add tests on `transform` method of transforms on subset of segments, on new segments, on future with gap ([#1094](https://github.com/tinkoff-ai/etna/pull/1094))
 - Add tests on `inverse_transform` method of transforms on subset of segments, on new segments, on future with gap ([#1127](https://github.com/tinkoff-ai/etna/pull/1127))
-### Changed
--
--
+- 
+- 
+- 
+- 
+### Changed
 - Add more scenarios into tests for models ([#1082](https://github.com/tinkoff-ai/etna/pull/1082))
-- 
 - Decouple `SeasonalMovingAverageModel` from `PerSegmentModelMixin` ([#1132](https://github.com/tinkoff-ai/etna/pull/1132))
 - Decouple `DeadlineMovingAverageModel` from `PerSegmentModelMixin` ([#1140](https://github.com/tinkoff-ai/etna/pull/1140))
+- 
+- 
+- 
 ### Fixed
 - Fix inference tests on new segments for `DeepARModel` and `TFTModel` ([#1109](https://github.com/tinkoff-ai/etna/pull/1109))
 - Fix alignment during forecasting in new NNs, add validation of context size during forecasting in new NNs, add validation of batch in `MLPNet` ([#1108](https://github.com/tinkoff-ai/etna/pull/1108))
@@ -35,19 +33,6 @@
 - Fix `OutliersTransform` and its children to raise error on new segments ([#1139](https://github.com/tinkoff-ai/etna/pull/1139))
 - Fix `DifferencingTransform` to raise error on new segments during `transform` and `inverse_transform` in inplace mode ([#1141](https://github.com/tinkoff-ai/etna/pull/1141))
 - Teach `DifferencingTransform` to `inverse_transform` with NaNs ([#1155](https://github.com/tinkoff-ai/etna/pull/1155))
-=======
--
-- 
-- 
-- 
-- 
-### Changed
--
-- 
-- 
-- 
-### Fixed
--
 - 
 - 
 - 
@@ -68,7 +53,6 @@
 ### Fixed
 - Missed kwargs in TFT init([#1078](https://github.com/tinkoff-ai/etna/pull/1078))
 
->>>>>>> 840f3537
 ## [1.14.0] - 2022-12-16
 ### Added
 - Add python 3.10 support ([#1005](https://github.com/tinkoff-ai/etna/pull/1005))
