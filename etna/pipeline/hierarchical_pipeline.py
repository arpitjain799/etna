import pathlib
from copy import deepcopy
from typing import Dict
from typing import List
from typing import Optional
from typing import Sequence

from etna.datasets.tsdataset import TSDataset
from etna.datasets.utils import get_target_with_quantiles
from etna.loggers import tslogger
from etna.metrics import MAE
from etna.metrics import Metric
from etna.models.base import ModelType
from etna.pipeline.pipeline import Pipeline
from etna.reconciliation.base import BaseReconciliator
from etna.transforms.base import Transform


class HierarchicalPipeline(Pipeline):
    """Pipeline of transforms with a final estimator for hierarchical time series data."""

    def __init__(
        self, reconciliator: BaseReconciliator, model: ModelType, transforms: Sequence[Transform] = (), horizon: int = 1
    ):
        """Create instance of HierarchicalPipeline with given parameters.

        Parameters
        ----------
        reconciliator:
            Instance of reconciliation method
        model:
            Instance of the etna Model
        transforms:
            Sequence of the transforms
        horizon:
             Number of timestamps in the future for forecasting

        Warnings
        --------
        Estimation of forecast intervals with `forecast(prediction_interval=True)` method and
        `BottomUpReconciliator` may be not reliable.
        """
        super().__init__(model=model, transforms=transforms, horizon=horizon)
        self.reconciliator = reconciliator
        self._fit_ts: Optional[TSDataset] = None

    def fit(self, ts: TSDataset) -> "HierarchicalPipeline":
        """Fit the HierarchicalPipeline.

        Fit and apply given transforms to the data, then fit the model on the transformed data.
        Provided hierarchical dataset will be aggregated to the source level before fitting pipeline.

        Parameters
        ----------
        ts:
            Dataset with hierarchical timeseries data

        Returns
        -------
        :
            Fitted HierarchicalPipeline instance
        """
        self._fit_ts = deepcopy(ts)

        self.reconciliator.fit(ts=ts)
        ts = self.reconciliator.aggregate(ts=ts)
        super().fit(ts=ts)
        return self

    def raw_forecast(
        self,
<<<<<<< HEAD
        ts: TSDataset,
        prediction_interval: bool = False,
        quantiles: Sequence[float] = (0.25, 0.75),
        n_folds: int = 3,
=======
        prediction_interval: bool = False,
        quantiles: Sequence[float] = (0.25, 0.75),
        n_folds: int = 3,
        return_components: bool = False,
>>>>>>> 65aef8ee
    ) -> TSDataset:
        """Make a forecast of the next points of a dataset on a source level.

        The result of forecasting starts from the last point of ``ts``, not including it.

        Parameters
        ----------
        ts:
            Dataset to forecast
        prediction_interval:
            If True returns prediction interval for forecast
        quantiles:
            Levels of prediction distribution. By default 2.5% and 97.5% taken to form a 95% prediction interval
        n_folds:
            Number of folds to use in the backtest for prediction interval estimation
        return_components:
            If True additionally returns forecast components

        Returns
        -------
        :
            Dataset with predictions at the source level
        """
<<<<<<< HEAD
        # handle `prediction_interval=True` separately
        source_ts = self.reconciliator.aggregate(ts=ts)
        forecast = super().forecast(ts=source_ts, prediction_interval=False, n_folds=n_folds)
        if prediction_interval:
            forecast = self._forecast_prediction_interval(
                ts=ts, predictions=forecast, quantiles=quantiles, n_folds=n_folds
            )
=======
        if return_components:
            raise NotImplementedError("Adding target components is not currently implemented!")
        forecast = super().forecast(
            prediction_interval=prediction_interval,
            quantiles=quantiles,
            n_folds=n_folds,
            return_components=return_components,
        )
        target_columns = tuple(get_target_with_quantiles(columns=forecast.columns))
>>>>>>> 65aef8ee

        target_columns = tuple(get_target_with_quantiles(columns=forecast.columns))
        hierarchical_forecast = TSDataset(
            df=forecast[..., target_columns],
            freq=forecast.freq,
            df_exog=forecast.df_exog,
            known_future=forecast.known_future,
            hierarchical_structure=self.ts.hierarchical_structure,  # type: ignore
        )
        return hierarchical_forecast

    def forecast(
        self,
<<<<<<< HEAD
        ts: Optional[TSDataset] = None,
        prediction_interval: bool = False,
        quantiles: Sequence[float] = (0.025, 0.975),
        n_folds: int = 3,
=======
        prediction_interval: bool = False,
        quantiles: Sequence[float] = (0.025, 0.975),
        n_folds: int = 3,
        return_components: bool = False,
>>>>>>> 65aef8ee
    ) -> TSDataset:
        """Make a forecast of the next points of a dataset on a target level.

        The result of forecasting starts from the last point of ``ts``, not including it.

        Method makes a prediction for target at the source level of hierarchy and then makes reconciliation to target level.

        Parameters
        ----------
        ts:
            Dataset to forecast. If not given, dataset given during :py:meth:``fit`` is used.
        prediction_interval:
            If True returns prediction interval for forecast
        quantiles:
            Levels of prediction distribution. By default 2.5% and 97.5% taken to form a 95% prediction interval
        n_folds:
            Number of folds to use in the backtest for prediction interval estimation
        return_components:
            If True additionally returns forecast components

        Returns
        -------
        :
            Dataset with predictions at the target level of hierarchy.
        """
<<<<<<< HEAD
        if ts is None:
            if self._fit_ts is None:
                raise ValueError(
                    "There is no ts to forecast! Pass ts into forecast method or make sure that pipeline is loaded with ts."
                )
            ts = self._fit_ts

        forecast = self.raw_forecast(
            ts=ts, prediction_interval=prediction_interval, quantiles=quantiles, n_folds=n_folds
=======
        if return_components:
            raise NotImplementedError("Adding target components is not currently implemented!")
        forecast = self.raw_forecast(
            prediction_interval=prediction_interval,
            quantiles=quantiles,
            n_folds=n_folds,
            return_components=return_components,
>>>>>>> 65aef8ee
        )
        forecast_reconciled = self.reconciliator.reconcile(forecast)
        return forecast_reconciled

    def _compute_metrics(
        self, metrics: List[Metric], y_true: TSDataset, y_pred: TSDataset
    ) -> Dict[str, Dict[str, float]]:
        """Compute metrics for given y_true, y_pred."""
        if y_true.current_df_level != self.reconciliator.target_level:
            y_true = y_true.get_level_dataset(self.reconciliator.target_level)

        if y_pred.current_df_level == self.reconciliator.source_level:
            y_pred = self.reconciliator.reconcile(y_pred)

        metrics_values: Dict[str, Dict[str, float]] = {}
        for metric in metrics:
            metrics_values[metric.name] = metric(y_true=y_true, y_pred=y_pred)  # type: ignore
        return metrics_values

    def _forecast_prediction_interval(
        self, ts: TSDataset, predictions: TSDataset, quantiles: Sequence[float], n_folds: int
    ) -> TSDataset:
        """Add prediction intervals to the forecasts."""
        # TODO: fix this: what if during backtest KeyboardInterrupt is raised
        self.forecast, self.raw_forecast = self.raw_forecast, self.forecast  # type: ignore

        if self.ts is None:
            raise ValueError("Pipeline is not fitted! Fit the Pipeline before calling forecast method.")

        # TODO: rework intervals estimation for `BottomUpReconciliator`

        with tslogger.disable():
            _, forecasts, _ = self.backtest(ts=ts, metrics=[MAE()], n_folds=n_folds)

        source_ts = self.reconciliator.aggregate(ts=ts)
        self._add_forecast_borders(
            ts=source_ts, backtest_forecasts=forecasts, quantiles=quantiles, predictions=predictions
        )

        self.forecast, self.raw_forecast = self.raw_forecast, self.forecast  # type: ignore

        return predictions

    def save(self, path: pathlib.Path):
        """Save the object.

        Parameters
        ----------
        path:
            Path to save object to.
        """
        fit_ts = self._fit_ts

        try:
            # extract attributes we can't easily save
            delattr(self, "_fit_ts")

            # save the remaining part
            super().save(path=path)
        finally:
            self._fit_ts = fit_ts

    @classmethod
    def load(cls, path: pathlib.Path, ts: Optional[TSDataset] = None) -> "HierarchicalPipeline":
        """Load an object.

        Parameters
        ----------
        path:
            Path to load object from.
        ts:
            TSDataset to set into loaded pipeline.

        Returns
        -------
        :
            Loaded object.
        """
        obj = super().load(path=path)
        obj._fit_ts = deepcopy(ts)
        if ts is not None:
            obj.ts = obj.reconciliator.aggregate(ts=ts)
        else:
            obj.ts = None
        return obj<|MERGE_RESOLUTION|>--- conflicted
+++ resolved
@@ -69,17 +69,11 @@
 
     def raw_forecast(
         self,
-<<<<<<< HEAD
         ts: TSDataset,
         prediction_interval: bool = False,
         quantiles: Sequence[float] = (0.25, 0.75),
         n_folds: int = 3,
-=======
-        prediction_interval: bool = False,
-        quantiles: Sequence[float] = (0.25, 0.75),
-        n_folds: int = 3,
         return_components: bool = False,
->>>>>>> 65aef8ee
     ) -> TSDataset:
         """Make a forecast of the next points of a dataset on a source level.
 
@@ -103,25 +97,16 @@
         :
             Dataset with predictions at the source level
         """
-<<<<<<< HEAD
+        if return_components:
+            raise NotImplementedError("Adding target components is not currently implemented!")
+
         # handle `prediction_interval=True` separately
         source_ts = self.reconciliator.aggregate(ts=ts)
-        forecast = super().forecast(ts=source_ts, prediction_interval=False, n_folds=n_folds)
+        forecast = super().forecast(ts=source_ts, prediction_interval=False, n_folds=n_folds, return_components=return_components)
         if prediction_interval:
             forecast = self._forecast_prediction_interval(
                 ts=ts, predictions=forecast, quantiles=quantiles, n_folds=n_folds
             )
-=======
-        if return_components:
-            raise NotImplementedError("Adding target components is not currently implemented!")
-        forecast = super().forecast(
-            prediction_interval=prediction_interval,
-            quantiles=quantiles,
-            n_folds=n_folds,
-            return_components=return_components,
-        )
-        target_columns = tuple(get_target_with_quantiles(columns=forecast.columns))
->>>>>>> 65aef8ee
 
         target_columns = tuple(get_target_with_quantiles(columns=forecast.columns))
         hierarchical_forecast = TSDataset(
@@ -135,17 +120,11 @@
 
     def forecast(
         self,
-<<<<<<< HEAD
         ts: Optional[TSDataset] = None,
         prediction_interval: bool = False,
         quantiles: Sequence[float] = (0.025, 0.975),
         n_folds: int = 3,
-=======
-        prediction_interval: bool = False,
-        quantiles: Sequence[float] = (0.025, 0.975),
-        n_folds: int = 3,
         return_components: bool = False,
->>>>>>> 65aef8ee
     ) -> TSDataset:
         """Make a forecast of the next points of a dataset on a target level.
 
@@ -171,7 +150,9 @@
         :
             Dataset with predictions at the target level of hierarchy.
         """
-<<<<<<< HEAD
+        if return_components:
+            raise NotImplementedError("Adding target components is not currently implemented!")
+
         if ts is None:
             if self._fit_ts is None:
                 raise ValueError(
@@ -180,16 +161,7 @@
             ts = self._fit_ts
 
         forecast = self.raw_forecast(
-            ts=ts, prediction_interval=prediction_interval, quantiles=quantiles, n_folds=n_folds
-=======
-        if return_components:
-            raise NotImplementedError("Adding target components is not currently implemented!")
-        forecast = self.raw_forecast(
-            prediction_interval=prediction_interval,
-            quantiles=quantiles,
-            n_folds=n_folds,
-            return_components=return_components,
->>>>>>> 65aef8ee
+            ts=ts, prediction_interval=prediction_interval, quantiles=quantiles, n_folds=n_folds, return_components=return_components
         )
         forecast_reconciled = self.reconciliator.reconcile(forecast)
         return forecast_reconciled
