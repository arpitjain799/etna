--- conflicted
+++ resolved
@@ -47,21 +47,13 @@
         if len(columns_to_add) != 0:
             new_regressors = self.get_regressors_info()
             ts.add_columns_from_pandas(
-<<<<<<< HEAD
-                df_update=df_transformed.loc[pd.IndexSlice[:], pd.IndexSlice[ts.segments, columns_to_add]],
-=======
                 df_update=df_transformed.loc[pd.IndexSlice[:], pd.IndexSlice[:, columns_to_add]],
->>>>>>> d9cbe0d7
                 update_exog=False,
                 regressors=new_regressors,
             )
         if len(columns_to_update) != 0:
             ts.update_columns_from_pandas(
-<<<<<<< HEAD
-                df_update=df_transformed.loc[pd.IndexSlice[:], pd.IndexSlice[ts.segments, columns_to_update]]
-=======
                 df_update=df_transformed.loc[pd.IndexSlice[:], pd.IndexSlice[:, columns_to_update]]
->>>>>>> d9cbe0d7
             )
         return ts
 
