name: Test

on:
  push:
    branches:
      - master
  pull_request:
    types: [opened, synchronize]

jobs:
  lint:
    runs-on: ubuntu-latest

    steps:
      - uses: actions/checkout@v2

      - name: Set up Python
        uses: actions/setup-python@v2
        with:
          python-version: 3.8

      - name: Install Dependencies
        run: |
          pip install poetry
          poetry --version
          poetry config virtualenvs.in-project true
          poetry install -E style --no-root

      - name: Static Analysis
        run: poetry run make lint

  test:
    runs-on: ubuntu-latest
    strategy:
      matrix:
        python-version: [3.7, 3.8, 3.9]
      fail-fast: false

    steps:
      - uses: actions/checkout@v2

      - name: Set up Python
        id: setup-python
        uses: actions/setup-python@v2
        with:
          python-version: ${{ matrix.python-version }}

      - name: Install Poetry
        uses: snok/install-poetry@v1
        with:
          virtualenvs-create: true
          virtualenvs-in-project: true

      - name: Load cached venv
        id: cached-poetry-dependencies
        uses: actions/cache@v2
        with:
          path: .venv
          key: venv-${{ runner.os }}-${{ matrix.python-version }}-${{ hashFiles('**/poetry.lock') }}

      - name: Install dependencies
        if: steps.cached-poetry-dependencies.outputs.cache-hit != 'true'
        run: |
          poetry install -E "all tests" -vv

      - name: PyTest ("not long")
        run: |
          poetry run pytest tests -v --cov=etna -m "not long_1 and not long_2" --cov-report=xml --durations=10
          poetry run pytest etna -v --doctest-modules --ignore=etna/libs --durations=10

      - name: Upload coverage
        uses: codecov/codecov-action@v2

  long-1-test:
      runs-on: ubuntu-latest

      steps:
      - uses: actions/checkout@v2

      - name: Set up Python
        id: setup-python
        uses: actions/setup-python@v2
        with:
          python-version: 3.8

      - name: Install Poetry
        uses: snok/install-poetry@v1
        with:
          virtualenvs-create: true
          virtualenvs-in-project: true

      - name: Load cached venv
        id: cached-poetry-dependencies
        uses: actions/cache@v2
        with:
          path: .venv
          key: venv-${{ runner.os }}-3.8-${{ hashFiles('**/poetry.lock') }}

      - name: Install dependencies
        if: steps.cached-poetry-dependencies.outputs.cache-hit != 'true'
        run: |
          poetry install -E "all tests" -vv
<<<<<<< HEAD
=======

      - name: PyTest ("long")
        run: |
          poetry run pytest tests -v --cov=etna -m "long_1" --cov-report=xml --durations=10

      - name: Upload coverage
        uses: codecov/codecov-action@v2

  long-2-test:
      runs-on: ubuntu-latest

      steps:
      - uses: actions/checkout@v2

      - name: Set up Python
        id: setup-python
        uses: actions/setup-python@v2
        with:
          python-version: 3.8

      - name: Install Poetry
        uses: snok/install-poetry@v1
        with:
          virtualenvs-create: true
          virtualenvs-in-project: true

      - name: Load cached venv
        id: cached-poetry-dependencies
        uses: actions/cache@v2
        with:
          path: .venv
          key: venv-${{ runner.os }}-3.8-${{ hashFiles('**/poetry.lock') }}

      - name: Install dependencies
        if: steps.cached-poetry-dependencies.outputs.cache-hit != 'true'
        run: |
          poetry install -E "all tests" -vv
>>>>>>> 0b19dff0

      - name: PyTest ("long")
        run: |
          poetry run pytest tests -v --cov=etna -m "long_2" --cov-report=xml --durations=10

      - name: Upload coverage
        uses: codecov/codecov-action@v2

  test-pandas-versions:
    runs-on: ubuntu-latest
    strategy:
      matrix:
        pandas-version:
          - ">=1.1,<1.2"
          - ">=1.2,<1.3"
          - ">=1.3,<1.4"
          - ">=1.4"
      fail-fast: false

    steps:
      - uses: actions/checkout@v2

      - name: Set up Python
        id: setup-python
        uses: actions/setup-python@v2
        with:
          python-version: 3.8

      - name: Install Poetry
        uses: snok/install-poetry@v1
        with:
          virtualenvs-create: true
          virtualenvs-in-project: true

      - name: Install dependencies
        run: |
          poetry install -E "all tests" -vv
          pip install "pandas${{ matrix.pandas-version }}"

      - name: PyTest ("tsdataset transforms")
        run: |
          poetry run pytest tests/test_datasets -v --cov=etna --cov-report=xml --durations=10
          poetry run pytest tests/test_transforms -v --cov=etna --cov-report=xml --durations=10

      - name: Upload coverage
        uses: codecov/codecov-action@v2<|MERGE_RESOLUTION|>--- conflicted
+++ resolved
@@ -100,8 +100,6 @@
         if: steps.cached-poetry-dependencies.outputs.cache-hit != 'true'
         run: |
           poetry install -E "all tests" -vv
-<<<<<<< HEAD
-=======
 
       - name: PyTest ("long")
         run: |
@@ -139,7 +137,6 @@
         if: steps.cached-poetry-dependencies.outputs.cache-hit != 'true'
         run: |
           poetry install -E "all tests" -vv
->>>>>>> 0b19dff0
 
       - name: PyTest ("long")
         run: |
