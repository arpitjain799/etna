--- conflicted
+++ resolved
@@ -252,12 +252,9 @@
     "ignore: Feature names only support names that are all strings",
     "ignore: Given top_k=.* is less than n_segments. Algo will filter data without Gale-Shapley run.",
     "ignore: Call to deprecated create function", # protobuf warning
-<<<<<<< HEAD
     "ignore: Dynamic prediction specified to begin during out-of-sample forecasting period, and so has no effect.",
-=======
     "ignore: `tsfresh` is not available, to install it, run `pip install tsfresh==0.19.0 && pip install protobuf==3.20.1`",
     "ignore::pytorch_lightning.utilities.rank_zero.LightningDeprecationWarning"
->>>>>>> 326b5993
 ]
 markers = [
     "smoke",
